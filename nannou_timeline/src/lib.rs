//! A Flash-inspired timeline widget for nannou using egui.
//!
//! The primary type is **Timeline** - an egui widget that mimics Adobe Flash's
//! timeline interface with layers, keyframes, and playback controls.

use egui::Color32;

pub use playhead_egui::Playhead;
pub use ruler_egui::Ruler;
pub use timeline_egui::{Timeline, TimelineState, KeyframeSelection, DragState, KeyframeClipboardItem};
pub use ui::{MockRiveEngine, MockAudioEngine};
pub use layer::{Layer, LayerId, LayerType};
pub use frame::{Frame, FrameType, KeyframeId};
pub use track_simple::Track;

pub mod playhead_egui;
pub mod ruler_egui;
pub mod timeline_egui;
pub mod layer;
pub mod frame;
pub mod track_simple;
pub mod ui;
pub mod time;
pub mod easing;
pub mod motion_editor;
pub mod audio;
pub mod i18n;
<<<<<<< HEAD
pub mod scripting;
=======
pub mod dock_manager;
>>>>>>> 3e1dc36d

// Re-export time types
pub use time::{FrameTime, FpsPreset, FrameLabel, FrameComment};

// Re-export easing types
pub use easing::{BezierCurve, BezierPoint, EasingPreset, PropertyId};

// Re-export motion editor
pub use motion_editor::MotionEditor;

// Re-export audio types
pub use audio::{AudioId, AudioSource, AudioLayer, AudioSyncMode, AudioEngine, AudioError, WaveformData, VolumeEnvelope};

<<<<<<< HEAD
// Re-export scripting types
pub use scripting::{ScriptContext, ScriptStage, ScriptDisplayObject, ScriptEvent, ScriptManager};
=======
// Re-export dock manager
pub use dock_manager::{DockManager, TabType, FlashTabViewer};
>>>>>>> 3e1dc36d

/// Mock interface for Rive integration
pub trait RiveEngine: Send + Sync {
    fn get_layers(&self) -> Vec<layer::LayerInfo>;
    fn get_frame_data(&self, layer_id: LayerId, frame: u32) -> frame::FrameData;
    fn play(&mut self);
    fn pause(&mut self);
    fn seek(&mut self, frame: u32);
    fn get_current_frame(&self) -> u32;
    fn get_total_frames(&self) -> u32;
    fn get_fps(&self) -> f32;
    
    // Frame operations
    fn insert_frame(&mut self, layer_id: LayerId, frame: u32);
    fn remove_frame(&mut self, layer_id: LayerId, frame: u32);
    
    // Keyframe operations
    fn insert_keyframe(&mut self, layer_id: LayerId, frame: u32);
    fn clear_keyframe(&mut self, layer_id: LayerId, frame: u32);
    
    // Tween operations
    fn create_motion_tween(&mut self, layer_id: LayerId, frame: u32);
    fn create_shape_tween(&mut self, layer_id: LayerId, frame: u32);
    
    // Keyframe manipulation operations
    fn move_keyframe(&mut self, layer_id: LayerId, from_frame: u32, to_frame: u32);
    fn copy_keyframe(&mut self, layer_id: LayerId, frame: u32) -> Option<frame::FrameData>;
    fn paste_keyframe(&mut self, layer_id: LayerId, frame: u32, data: frame::FrameData);
    fn delete_keyframe(&mut self, layer_id: LayerId, frame: u32);
    
    // Property manipulation
    fn set_property(&mut self, layer_id: LayerId, frame: u32, property: &str, value: bool);
    fn get_property(&self, layer_id: LayerId, frame: u32, property: &str) -> bool;
    
    // Layer operations
    fn rename_layer(&mut self, layer_id: LayerId, new_name: String);
    fn add_layer(&mut self, name: String, layer_type: layer::LayerType) -> LayerId;
    fn delete_layer(&mut self, layer_id: LayerId);
    fn duplicate_layer(&mut self, layer_id: LayerId) -> LayerId;
    fn add_folder_layer(&mut self, name: String) -> LayerId;
    fn add_motion_guide_layer(&mut self, name: String) -> LayerId;
}

/// Timeline configuration
#[derive(Clone, Debug)]
pub struct TimelineConfig {
    /// Width of the layer panel (left side)
    pub layer_panel_width: f32,
    /// Height of the ruler
    pub ruler_height: f32,
    /// Height of the playback controls
    pub controls_height: f32,
    /// Default track height
    pub default_track_height: f32,
    /// Frame width (for zoom)
    pub frame_width: f32,
    /// Frames per second
    pub fps: FpsPreset,
    /// Frame labels
    pub frame_labels: Vec<FrameLabel>,
    /// Frame comments
    pub frame_comments: Vec<FrameComment>,
    /// Colors and styling
    pub style: TimelineStyle,
    /// Snap-to-grid configuration
    pub snap: SnapConfig,
}

/// Snap-to-grid configuration
#[derive(Clone, Debug)]
pub struct SnapConfig {
    pub enabled: bool,
    pub snap_to_frames: bool,
    pub snap_to_keyframes: bool,
    pub snap_to_markers: bool,
    pub threshold_pixels: f32,
    pub show_guides: bool,
}

impl Default for TimelineConfig {
    fn default() -> Self {
        Self {
            layer_panel_width: 200.0,
            ruler_height: 30.0,
            controls_height: 40.0,
            default_track_height: 30.0,
            frame_width: 10.0,
            fps: FpsPreset::default(),
            frame_labels: Vec::new(),
            frame_comments: Vec::new(),
            style: TimelineStyle::default(),
            snap: SnapConfig::default(),
        }
    }
}

impl Default for SnapConfig {
    fn default() -> Self {
        Self {
            enabled: true,
            snap_to_frames: true,
            snap_to_keyframes: true,
            snap_to_markers: true,
            threshold_pixels: 8.0,
            show_guides: true,
        }
    }
}

/// Visual styling for the timeline
#[derive(Clone, Debug)]
pub struct TimelineStyle {
    pub background_color: Color32,
    pub grid_color: Color32,
    pub layer_background: Color32,
    pub layer_selected: Color32,
    pub frame_empty: Color32,
    pub frame_keyframe: Color32,
    pub frame_tween: Color32,
    pub playhead_color: Color32,
    pub border_color: Color32,
    pub text_color: Color32,
}

impl Default for TimelineStyle {
    fn default() -> Self {
        Self {
            background_color: Color32::from_gray(40),
            grid_color: Color32::from_gray(60),
            layer_background: Color32::from_gray(50),
            layer_selected: Color32::from_rgb(70, 130, 180),
            frame_empty: Color32::from_gray(45),
            frame_keyframe: Color32::from_gray(20),
            frame_tween: Color32::from_rgb(100, 100, 150),
            playhead_color: Color32::from_rgb(255, 0, 0),
            border_color: Color32::from_gray(80),
            text_color: Color32::from_gray(220),
        }
    }
}
<|MERGE_RESOLUTION|>--- conflicted
+++ resolved
@@ -25,11 +25,8 @@
 pub mod motion_editor;
 pub mod audio;
 pub mod i18n;
-<<<<<<< HEAD
 pub mod scripting;
-=======
 pub mod dock_manager;
->>>>>>> 3e1dc36d
 
 // Re-export time types
 pub use time::{FrameTime, FpsPreset, FrameLabel, FrameComment};
@@ -43,13 +40,11 @@
 // Re-export audio types
 pub use audio::{AudioId, AudioSource, AudioLayer, AudioSyncMode, AudioEngine, AudioError, WaveformData, VolumeEnvelope};
 
-<<<<<<< HEAD
 // Re-export scripting types
 pub use scripting::{ScriptContext, ScriptStage, ScriptDisplayObject, ScriptEvent, ScriptManager};
-=======
+
 // Re-export dock manager
 pub use dock_manager::{DockManager, TabType, FlashTabViewer};
->>>>>>> 3e1dc36d
 
 /// Mock interface for Rive integration
 pub trait RiveEngine: Send + Sync {
